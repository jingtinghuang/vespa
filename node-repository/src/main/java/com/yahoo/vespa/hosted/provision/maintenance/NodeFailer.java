--- conflicted
+++ resolved
@@ -85,11 +85,7 @@
 
     private List<Node> readyNodesWithHardwareFailure() {
         return nodeRepository().getNodes(Node.Type.tenant, Node.State.ready).stream()
-<<<<<<< HEAD
-                .filter(node -> node.status().hardwareFailure())
-=======
-                .filter(n -> n.status().hardwareFailure().isPresent())
->>>>>>> eb35f057
+                .filter(node -> node.status().hardwareFailure().isPresent())
                 .collect(Collectors.toList());
     }
     
